--- conflicted
+++ resolved
@@ -628,7 +628,6 @@
         self.__max_indent = value
 
     @property
-<<<<<<< HEAD
     def max_iter(self) -> int:
         """Max number of items in iterables during repr.
 
@@ -647,10 +646,7 @@
         self.__max_iter = value
 
     @property
-    def __name__(self) -> str:  # noqa: A003
-=======
     def __name__(self) -> str:  # noqa: A003,PLW3201,RUF100
->>>>>>> e823834c
         """Name getter.
 
         :return: attribute name (may be overridden)
