#    Copyright 2016 - 2022 Alexey Stepanov aka penguinolog

#    Copyright 2016 Mirantis, Inc.

#    Licensed under the Apache License, Version 2.0 (the "License"); you may
#    not use this file except in compliance with the License. You may obtain
#    a copy of the License at

#         http://www.apache.org/licenses/LICENSE-2.0

#    Unless required by applicable law or agreed to in writing, software
#    distributed under the License is distributed on an "AS IS" BASIS, WITHOUT
#    WARRANTIES OR CONDITIONS OF ANY KIND, either express or implied. See the
#    License for the specific language governing permissions and limitations
#    under the License.

"""repr_utils module.

This is no reason to import this submodule directly, all required methods is
available from the main module.
"""

from __future__ import annotations

import abc
import collections
import types
from inspect import Parameter
from inspect import Signature
from inspect import signature
from typing import TYPE_CHECKING
from typing import Any
from typing import ForwardRef
from typing import NoReturn
from typing import Protocol
from typing import get_type_hints
from typing import runtime_checkable

if TYPE_CHECKING:
    import dataclasses
    from collections.abc import Callable
    from collections.abc import Iterable

    from rich.repr import Result as RichReprResult


__all__ = ("PrettyFormat", "PrettyRepr", "PrettyStr", "pretty_repr", "pretty_str")

_SIMPLE_MAGIC_ATTRIBUTES = ("__repr__", "__str__")


@runtime_checkable
class _AttributeHolderProto(Protocol):
    __slots__ = ()

    def _get_kwargs(self) -> list[tuple[str, Any]]:
        """Protocol stub."""

    def _get_args(self) -> list[str]:
        """Protocol stub."""


@runtime_checkable
class _NamedTupleProto(Protocol):
    __slots__ = ()

    def _asdict(self) -> dict[str, Any]:
        """Protocol stub."""

    def __getnewargs__(self) -> tuple[Any, ...]:
        """Protocol stub."""

    def _replace(self, /, **kwds: dict[str, Any]) -> _NamedTupleProto:
        """Protocol stub."""

    @classmethod
    def _make(cls, iterable: Iterable[Any]) -> _NamedTupleProto:
        """Protocol stub."""


@runtime_checkable
class _DataClassProto(Protocol):
    __slots__ = ()

    __dataclass_params__: dataclasses._DataclassParams  # type: ignore[name-defined]
    __dataclass_fields__: dict[str, dataclasses.Field[Any]] = {}  # noqa: RUF012


@runtime_checkable
class _RichReprProto(Protocol):
    """Protocol for type checking."""

    def __rich_repr__(self) -> RichReprResult:  # noqa: PLW3201,RUF100
        """Protocol stub."""


def _known_callable(item: Any) -> bool:
    """Check for possibility to parse callable.

    :param item:  item to check for repr() way
    :type item: Any
    :return: item is callable and should be processed not using repr
    :rtype: bool
    """
    return isinstance(item, (types.FunctionType, types.MethodType))


def _simple(item: Any) -> bool:
    """Check for nested iterations: True, if not.

    :param item: item to check for repr() way
    :type item: Any
    :return: use repr() iver item by default
    :rtype: bool
    """
    return not any(
        (
            isinstance(item, data_type)
            and all(
                getattr(type(item), attribute) is getattr(data_type, attribute)
                for attribute in _SIMPLE_MAGIC_ATTRIBUTES
            )
        )
        for data_type in (list, set, tuple, dict, frozenset, collections.deque)
    )


class ReprParameter:
    """Parameter wrapper wor repr and str operations over signature."""

    __slots__ = ("_parameter", "_value")

    POSITIONAL_ONLY = Parameter.POSITIONAL_ONLY
    POSITIONAL_OR_KEYWORD = Parameter.POSITIONAL_OR_KEYWORD
    VAR_POSITIONAL = Parameter.VAR_POSITIONAL
    KEYWORD_ONLY = Parameter.KEYWORD_ONLY
    VAR_KEYWORD = Parameter.VAR_KEYWORD

    empty = Parameter.empty

    def __init__(self, parameter: Parameter, value: Any = Parameter.empty) -> None:
        """Parameter-like object store for repr and str tasks.

        :param parameter: parameter from signature
        :type parameter: Parameter
        :param value: default value override
        :type value: Any
        """
        self._parameter: Parameter = parameter
        self._value: Any = value if value is not parameter.empty else parameter.default

    @property
    def parameter(self) -> Parameter:
        """Parameter object.

        :return: original Parameter object
        :rtype: Parameter
        """
        return self._parameter

    @property
    def name(self) -> None | str:
        """Parameter name.

        :return: parameter name. For `*args` and `**kwargs` add corresponding prefixes
        :rtype: None | str
        """
        if self.kind == Parameter.VAR_POSITIONAL:
            return "*" + self.parameter.name
        if self.kind == Parameter.VAR_KEYWORD:
            return "**" + self.parameter.name
        return self.parameter.name

    @property
    def value(self) -> Any:
        """Parameter value to log.

        :return: If function is bound to class -> value is class instance else default value.
        :rtype: Any
        """
        return self._value

    @property
    def annotation(self) -> Parameter.empty | str:  # type: ignore[valid-type]
        """Parameter annotation.

        :return: parameter annotation from signature
        :rtype: Parameter.empty | str
        """
        return self.parameter.annotation  # type: ignore[no-any-return]

    @property
    def kind(self) -> int:
        """Parameter kind.

        :return: parameter kind from Parameter
        :rtype: int
        """
        # noinspection PyTypeChecker
        return self.parameter.kind

    def __hash__(self) -> NoReturn:  # pylint: disable=invalid-hash-returned
        """Block hashing.

        :raises TypeError: Not hashable.
        """
        msg = f"not hashable type: '{self.__class__.__name__}'"
        raise TypeError(msg)

    def __repr__(self) -> str:
        """Debug purposes.

        :return: parameter repr for debug purposes
        :rtype: str
        """
        return f'<{self.__class__.__name__} "{self}">'


def _prepare_repr(func: types.FunctionType | types.MethodType) -> list[ReprParameter]:
    """Get arguments lists with defaults.

    :param func: Callable object to process
    :type func: types.FunctionType | types.MethodType
    :return: repr of callable parameter from signature
    :rtype: list[ReprParameter]
    """
    ismethod: bool = isinstance(func, types.MethodType)
    self_processed: bool = False
    result: list[ReprParameter] = []
    if not ismethod:
        real_func: Callable[..., Any] = func
    else:
        real_func = func.__func__  # type: ignore[union-attr]

    for param in signature(real_func).parameters.values():
        if not self_processed and ismethod and func.__self__ is not None:  # type: ignore[union-attr]
            result.append(ReprParameter(param, value=func.__self__))  # type: ignore[union-attr]
            self_processed = True
        else:
            result.append(ReprParameter(param))

    return result


class PrettyFormat(abc.ABC):
    """Pretty Formatter.

    Designed for usage as __repr__ and __str__ replacement on complex objects
    """

<<<<<<< HEAD
    __slots__ = ("__max_indent", "__max_iter", "__indent_step")
=======
    __slots__ = ("__indent_step", "__max_indent")
>>>>>>> 247049f7

    def __init__(self, max_indent: int = 20, max_iter: int = 20, indent_step: int = 4) -> None:
        """Pretty Formatter.

        :param max_indent: maximal indent before classic repr() call
        :type max_indent: int
        :param indent_step: step for the next indentation level
        :type indent_step: int
        """
        self.__max_indent: int = max_indent
        self.__max_iter: int = max_iter
        self.__indent_step: int = indent_step

    @property
    def max_indent(self) -> int:
        """Max indent getter.

        :return: maximal indent before switch to normal repr
        :rtype: int
        """
        return self.__max_indent

    @property
    def max_iter(self) -> int:
        """Max iterable items getter.

        :return: maximal items count for iterable objects
        :rtype: int
        """
        return self.__max_iter

    @property
    def indent_step(self) -> int:
        """Indent step getter.

        :return: indent step for nested definitions
        :rtype: int
        """
        return self.__indent_step

    def next_indent(self, indent: int, multiplier: int = 1) -> int:
        """Next indentation value.

        :param indent: current indentation value
        :type indent: int
        :param multiplier: step multiplier
        :type multiplier: int
        :return: next indentation value
        :rtype: int
        """
        return indent + multiplier * self.indent_step

    def _repr_callable(
        self,
        src: types.FunctionType | types.MethodType,
        indent: int = 0,
    ) -> str:
        """Repr callable object (function or method).

        :param src: Callable to process
        :type src: types.FunctionType | types.MethodType
        :param indent: start indentation
        :type indent: int
        :return: Repr of function or method with signature.
        :rtype: str
        """
        param_repr: list[str] = []

        next_indent = self.next_indent(indent)
        prefix: str = "\n" + " " * next_indent

        for param in _prepare_repr(src):
            param_repr.append(f"{prefix}{param.name}")
            annotation_exist = param.annotation is not param.empty  # type: ignore[comparison-overlap]
            if annotation_exist:
                param_repr.append(f": {getattr(param.annotation, '__name__', param.annotation)!s}")
            if param.value is not param.empty:
                if annotation_exist:
                    param_repr.append(" = ")
                else:
                    param_repr.append("=")
                param_repr.append(self.process_element(src=param.value, indent=next_indent, no_indent_start=True))
            param_repr.append(",")

        if param_repr:
            param_repr.extend(("\n", " " * indent))

        param_str = "".join(param_repr)

        sig: Signature = signature(src)
        if sig.return_annotation is Parameter.empty:
            annotation: str = ""
        elif sig.return_annotation is type(None):
            # Python 3.10 special case
            annotation = " -> None"
        else:
            annotation = f" -> {getattr(sig.return_annotation, '__name__', sig.return_annotation)!s}"

        return (
            f"{'':<{indent}}"
            f"<{src.__class__.__name__} {src.__module__}.{src.__name__} with interface ({param_str}){annotation}>"
        )

    def _repr_attribute_holder(
        self,
        src: _AttributeHolderProto,
        indent: int = 0,
        no_indent_start: bool = False,
    ) -> str:
        """Repr attribute holder object (like argparse objects).

        :param src: attribute holder object to process
        :type src: _AttributeHolderProto
        :param indent: start indentation
        :type indent: int
        :param no_indent_start: do not indent open bracket and simple parameters
        :type no_indent_start: bool
        :return: Repr of attribute holder object.
        :rtype: str
        """
        param_repr: list[str] = []
        star_args: dict[str, Any] = {}

        next_indent = self.next_indent(indent)
        prefix: str = "\n" + " " * next_indent

        for arg in src._get_args():  # pylint: disable=protected-access
            repr_val = self.process_element(arg, indent=next_indent)
            param_repr.append(f"{prefix}{repr_val},")

        for name, value in src._get_kwargs():  # pylint: disable=protected-access
            if name.isidentifier():
                repr_val = self.process_element(value, indent=next_indent, no_indent_start=True)
                param_repr.append(f"{prefix}{name}={repr_val},")
            else:
                star_args[name] = value

        if star_args:
            repr_val = self.process_element(star_args, indent=next_indent, no_indent_start=True)
            param_repr.append(f"{prefix}**{repr_val},")

        if param_repr:
            param_repr.extend(("\n", " " * indent))

        param_str = "".join(param_repr)
        return f"{'':<{indent if not no_indent_start else 0}}{src.__module__}.{src.__class__.__name__}({param_str})"

    def _repr_named_tuple(
        self,
        src: _NamedTupleProto,
        indent: int = 0,
        no_indent_start: bool = False,
    ) -> str:
        """Repr named tuple.

        :param src: named tuple object to process
        :type src: _NamedTupleProto
        :param indent: start indentation
        :type indent: int
        :param no_indent_start: do not indent open bracket and simple parameters
        :type no_indent_start: bool
        :return: Repr of named tuple object.
        :rtype: str
        """
        param_repr: list[str] = []

        # noinspection PyBroadException
        try:
            args_annotations: dict[str, Any] = get_type_hints(type(src))
        except BaseException:  # NOSONAR
            args_annotations = {}

        next_indent = self.next_indent(indent)
        prefix: str = "\n" + " " * next_indent

        for arg_name, value in src._asdict().items():
            repr_val = self.process_element(value, indent=next_indent, no_indent_start=True)
            param_repr.append(f"{prefix}{arg_name}={repr_val},")
            if arg_name in args_annotations and not isinstance(getattr(args_annotations, arg_name, None), ForwardRef):
                annotation = getattr(args_annotations[arg_name], "__name__", args_annotations[arg_name])
                param_repr.append(f"  # type: {annotation!s}")

        if param_repr:
            param_repr.extend(("\n", " " * indent))

        param_str = "".join(param_repr)
        return f"{'':<{indent if not no_indent_start else 0}}{src.__module__}.{src.__class__.__name__}({param_str})"

    def _repr_dataclass(
        self,
        src: _DataClassProto,
        indent: int = 0,
        no_indent_start: bool = False,
    ) -> str:
        """Repr dataclass.

        :param src: dataclass object to process
        :type src: _DataClassProto
        :param indent: start indentation
        :type indent: int
        :param no_indent_start: do not indent open bracket and simple parameters
        :type no_indent_start: bool
        :return: Repr of dataclass.
        :rtype: str
        """
        param_repr: list[str] = []

        next_indent = self.next_indent(indent)
        prefix: str = "\n" + " " * next_indent

        for arg_name, field in src.__dataclass_fields__.items():
            if not field.repr:
                continue
            repr_val = self.process_element(getattr(src, arg_name), indent=next_indent, no_indent_start=True)

            comment: list[str] = []

            if field.type:
                if isinstance(field.type, str):
                    comment.append(f"type: {field.type}")
                else:
                    comment.append(f"type: {field.type.__name__}")
            if getattr(field, "kw_only", False):  # python 3.10+
                comment.append("kw_only")

            if comment:
                comment_str = "  # " + "  # ".join(comment)
            else:
                comment_str = ""

            param_repr.append(f"{prefix}{arg_name}={repr_val},{comment_str}")

        if param_repr:
            param_repr.extend(("\n", " " * indent))

        param_str = "".join(param_repr)
        return f"{'':<{indent if not no_indent_start else 0}}{src.__module__}.{src.__class__.__name__}({param_str})"

    @abc.abstractmethod
    def _repr_simple(
        self,
        src: Any,
        indent: int = 0,
        no_indent_start: bool = False,
    ) -> str:
        """Repr object without iteration.

        :param src: Source object
        :type src: Any
        :param indent: start indentation
        :type indent: int
        :param no_indent_start: ignore indent
        :type no_indent_start: bool
        :return: simple repr() over object
        :rtype: str
        """

    @abc.abstractmethod
    def _repr_dict_items(
        self,
        src: dict[Any, Any],
        indent: int = 0,
    ) -> str:
        """Repr dict items.

        :param src: object to process
        :type src: dict[Any, Any]
        :param indent: start indentation
        :type indent: int
        :return: repr of key/value pairs from dict
        :rtype: str
        """

    @staticmethod
    @abc.abstractmethod
    def _repr_iterable_item(
        obj_type: str,
        prefix: str,
        indent: int,
        no_indent_start: bool,
        result: str,
        suffix: str,
    ) -> str:
        """Repr iterable item.

        :param obj_type: Object type
        :type obj_type: str
        :param prefix: prefix
        :type prefix: str
        :param indent: start indentation
        :type indent: int
        :param no_indent_start: do not indent open bracket and simple parameters
        :type no_indent_start: bool
        :param result: result of pre-formatting
        :type result: str
        :param suffix: suffix
        :type suffix: str
        :return: formatted repr of "result" with prefix and suffix to explain type.
        :rtype: str
        """

    def _repr_iterable_items(
        self,
        src: Iterable[Any],
        indent: int = 0,
    ) -> str:
        """Repr iterable items (not designed for dicts).

        :param src: object to process
        :type src: Iterable[Any]
        :param indent: start indentation
        :type indent: int
        :return: repr of elements in iterable item
        :rtype: str
        """
        next_indent: int = self.next_indent(indent)
        buf: list[str] = []

        for idx, elem in enumerate(src, start=1):
            buf.append("\n")
            buf.append(self.process_element(src=elem, indent=next_indent))

            if idx == self.max_iter:
                buf.append("...")
                break

            buf.append(",")
        return "".join(buf)

    def _repr_rich(
        self,
        src: _RichReprProto,
        indent: int = 0,
        no_indent_start: bool = False,
    ) -> str:
        """Repr of objects with rich defined repr.

        :param src: object to process
        :type src: Any
        :param indent: start indentation
        :type indent: int
        :param no_indent_start: do not indent open bracket and simple parameters
        :type no_indent_start: bool
        :return: formatted string
        :rtype: str
        """
        param_repr: list[str] = []

        next_indent = self.next_indent(indent)
        prefix: str = "\n" + " " * next_indent

        for arg in src.__rich_repr__():
            if isinstance(arg, tuple):
                if len(arg) == 1:
                    arg_name = None
                    default = ()
                    value = arg[0]
                else:
                    arg_name, value, *default = arg  # type: ignore[assignment]

                repr_val = self.process_element(value, indent=next_indent, no_indent_start=True)

                if arg_name is None:
                    param_repr.append(f"{prefix}{repr_val},")
                else:
                    if default and default[0] == value:
                        # standard behavior for rich
                        continue

                    param_repr.append(f"{prefix}{arg_name}={repr_val},")

            else:
                repr_val = self.process_element(arg, indent=next_indent, no_indent_start=True)
                param_repr.append(f"{prefix}{repr_val},")

        if param_repr:
            param_repr.extend(("\n", " " * indent))

        param_str = "".join(param_repr)
        return f"{'':<{indent if not no_indent_start else 0}}{src.__module__}.{src.__class__.__name__}({param_str})"

    @property
    @abc.abstractmethod
    def _magic_method_name(self) -> str:
        """Magic method name.

        :return: magic method name to lookup in processing objects
        :rtype: str
        """

    def process_element(
        self,
        src: Any,
        indent: int = 0,
        no_indent_start: bool = False,
    ) -> str:
        """Make human readable representation of object.

        :param src: object to process
        :type src: Any
        :param indent: start indentation
        :type indent: int
        :param no_indent_start: do not indent open bracket and simple parameters
        :type no_indent_start: bool
        :return: formatted string
        :rtype: str
        """
        if hasattr(src, self._magic_method_name):
            return getattr(  # type: ignore[no-any-return]
                src,
                self._magic_method_name,
            )(
                self,
                indent=indent,
                no_indent_start=no_indent_start,
            )

        if isinstance(src, _RichReprProto):
            return self._repr_rich(src=src, indent=indent)

        if _known_callable(src):
            return self._repr_callable(src=src, indent=indent)

        if isinstance(src, _AttributeHolderProto):
            return self._repr_attribute_holder(src=src, indent=indent, no_indent_start=no_indent_start)

        if isinstance(src, tuple) and isinstance(src, _NamedTupleProto):
            return self._repr_named_tuple(src=src, indent=indent, no_indent_start=no_indent_start)

        if isinstance(src, _DataClassProto) and not isinstance(src, type) and src.__dataclass_params__.repr:
            return self._repr_dataclass(src=src, indent=indent, no_indent_start=no_indent_start)

        if _simple(src) or indent >= self.max_indent or not src:
            return self._repr_simple(src=src, indent=indent, no_indent_start=no_indent_start)

        if isinstance(src, dict):
            prefix, suffix = "{", "}"
            result = self._repr_dict_items(src=src, indent=indent)
        elif isinstance(src, collections.deque):
            result = self._repr_iterable_items(src=src, indent=self.next_indent(indent))
            prefix, suffix = "(", ")"
        else:
            if isinstance(src, list):
                prefix, suffix = "[", "]"
            elif isinstance(src, tuple):
                prefix, suffix = "(", ")"
            elif isinstance(src, (set, frozenset)):
                prefix, suffix = "{", "}"
            else:
                prefix, suffix = "", ""
            result = self._repr_iterable_items(src=src, indent=indent)

        if isinstance(src, collections.deque):
            next_indent = self.next_indent(indent)
            return (
                f"{'':<{indent if not no_indent_start else 0}}"
                f"{src.__class__.__name__}(\n"
                f"{'':<{next_indent}}{prefix}{result}\n"
                f"{'':<{next_indent}}{suffix},\n"
                f"{'':<{self.next_indent(indent)}}maxlen={src.maxlen},\n"
                f"{'':<{indent}})"
            )

        if type(src) in {list, tuple, set, dict}:
            return f"{'':<{indent if not no_indent_start else 0}}{prefix}{result}\n{'':<{indent}}{suffix}"

        return self._repr_iterable_item(
            obj_type=src.__class__.__name__,
            prefix=prefix,
            indent=indent,
            no_indent_start=no_indent_start,
            result=result,
            suffix=suffix,
        )

    def __call__(
        self,
        src: Any,
        indent: int = 0,
        no_indent_start: bool = False,
    ) -> str:
        """Make human-readable representation of object. The main entry point.

        :param src: object to process
        :type src: Any
        :param indent: start indentation
        :type indent: int
        :param no_indent_start: do not indent open bracket and simple parameters
        :type no_indent_start: bool
        :return: formatted string
        :rtype: str
        """
        return self.process_element(src, indent=indent, no_indent_start=no_indent_start)


class PrettyRepr(PrettyFormat):
    """Pretty repr.

    Designed for usage as __repr__ replacement on complex objects
    """

    __slots__ = ()

    @property
    def _magic_method_name(self) -> str:
        """Magic method name.

        :return: magic method name to lookup in processing objects
        :rtype: str
        """
        return "__pretty_repr__"

    def _repr_simple(
        self,
        src: Any,
        indent: int = 0,
        no_indent_start: bool = False,
    ) -> str:
        """Repr object without iteration.

        :param src: Source object
        :type src: Any
        :param indent: start indentation
        :type indent: int
        :param no_indent_start: ignore indent
        :type no_indent_start: bool
        :return: simple repr() over object, except strings (add prefix) and set (uniform py2/py3)
        :rtype: str
        """
        return f"{'':<{0 if no_indent_start else indent}}{src!r}"

    def _repr_dict_items(
        self,
        src: dict[Any, Any],
        indent: int = 0,
    ) -> str:
        """Repr dict items.

        :param src: object to process
        :type src: dict[Any, Any]
        :param indent: start indentation
        :type indent: int
        :return: repr of key/value pairs from dict
        :rtype: str
        """
        max_len: int = max(len(repr(key)) for key in src) if src else 0
        next_indent: int = self.next_indent(indent)
        prefix: str = "\n" + " " * next_indent
        buf: list[str] = []
        for key, val in src.items():
            buf.extend(
                (
                    prefix,
                    f"{key!r:{max_len}}: ",
                    self.process_element(val, indent=next_indent, no_indent_start=True),
                    ",",
                )
            )
        return "".join(buf)

    @staticmethod
    def _repr_iterable_item(
        obj_type: str,
        prefix: str,
        indent: int,
        no_indent_start: bool,
        result: str,
        suffix: str,
    ) -> str:
        """Repr iterable item.

        :param obj_type: Object type
        :type obj_type: str
        :param prefix: prefix
        :type prefix: str
        :param indent: start indentation
        :type indent: int
        :param no_indent_start: do not indent open bracket and simple parameters
        :type no_indent_start: bool
        :param result: result of pre-formatting
        :type result: str
        :param suffix: suffix
        :type suffix: str
        :return: formatted repr of "result" with prefix and suffix to explain type.
        :rtype: str
        """
        return f"{'':<{indent if not no_indent_start else 0}}{obj_type}({prefix}{result}\n{'':<{indent}}{suffix})"


class PrettyStr(PrettyFormat):
    """Pretty str.

    Designed for usage as __str__ replacement on complex objects
    """

    __slots__ = ()

    @property
    def _magic_method_name(self) -> str:
        """Magic method name.

        :rtype: str
        """
        return "__pretty_str__"

    @staticmethod
    def _strings_str(
        indent: int,
        val: bytes | str,
    ) -> str:
        """Custom str for strings and binary strings.

        :param indent: result indent
        :type indent: int
        :param val: value for repr
        :type val: bytes | str
        :return: indented string as `str`
        :rtype: str
        """
        if isinstance(val, bytes):
            string: str = val.decode(encoding="utf-8", errors="backslashreplace")
        else:
            string = val
        return f"{'':<{indent}}{string}"

    def _repr_simple(
        self,
        src: Any,
        indent: int = 0,
        no_indent_start: bool = False,
    ) -> str:
        """Repr object without iteration.

        :param src: Source object
        :type src: Any
        :param indent: start indentation
        :type indent: int
        :param no_indent_start: ignore indent
        :type no_indent_start: bool
        :return: simple repr() over object, except strings (decode) and set (uniform py2/py3)
        :rtype: str
        """
        indent = 0 if no_indent_start else indent
        if isinstance(src, (bytes, str)):
            return self._strings_str(indent=indent, val=src)
        return f"{'':<{indent}}{src!s}"

    def _repr_dict_items(
        self,
        src: dict[Any, Any],
        indent: int = 0,
    ) -> str:
        """Repr dict items.

        :param src: object to process
        :type src: dict[Any, Any]
        :param indent: start indentation
        :type indent: int
        :return: repr of key/value pairs from dict
        :rtype: str
        """
        max_len = max(len(str(key)) for key in src) if src else 0
        next_indent: int = self.next_indent(indent)
        prefix: str = "\n" + " " * next_indent
        buf: list[str] = []
        for key, val in src.items():
            buf.extend(
                (
                    prefix,
                    f"{key!s:{max_len}}: ",
                    self.process_element(val, indent=next_indent, no_indent_start=True),
                    ",",
                )
            )
        return "".join(buf)

    @staticmethod
    def _repr_iterable_item(
        obj_type: str,
        prefix: str,
        indent: int,
        no_indent_start: bool,
        result: str,
        suffix: str,
    ) -> str:
        """Repr iterable item.

        :param obj_type: Object type
        :type obj_type: str
        :param prefix: prefix
        :type prefix: str
        :param indent: start indentation
        :type indent: int
        :param no_indent_start: do not indent open bracket and simple parameters
        :type no_indent_start: bool
        :param result: result of pre-formatting
        :type result: str
        :param suffix: suffix
        :type suffix: str
        :return: formatted repr of "result" with prefix and suffix to explain type.
        :rtype: str
        """
        return f"{'':<{indent if not no_indent_start else 0}}{prefix}{result}\n{'':<{indent}}{suffix}"


def pretty_repr(
    src: Any,
    indent: int = 0,
    no_indent_start: bool = False,
    max_indent: int = 20,
    max_iter: int = 20,
    indent_step: int = 4,
) -> str:
    """Make human readable repr of object.

    :param src: object to process
    :type src: Any
    :param indent: start indentation, all next levels is +indent_step
    :type indent: int
    :param no_indent_start: do not indent open bracket and simple parameters
    :type no_indent_start: bool
    :param max_indent: maximal indent before classic repr() call
    :type max_indent: int
    :param max_iter: maximal number of items to iterate
    :type max_iter: int
    :param indent_step: step for the next indentation level
    :type indent_step: int
    :return: formatted string
    :rtype: str
    """
    return PrettyRepr(max_indent=max_indent, max_iter=max_iter, indent_step=indent_step)(
        src=src,
        indent=indent,
        no_indent_start=no_indent_start,
    )


def pretty_str(
    src: Any,
    indent: int = 0,
    no_indent_start: bool = False,
    max_indent: int = 20,
    max_iter: int = 20,
    indent_step: int = 4,
) -> str:
    """Make human readable str of object.

    :param src: object to process
    :type src: Any
    :param indent: start indentation, all next levels is +indent_step
    :type indent: int
    :param no_indent_start: do not indent open bracket and simple parameters
    :type no_indent_start: bool
    :param max_indent: maximal indent before classic repr() call
    :type max_indent: int
    :param max_iter: maximal number of items to log in iterables
    :type max_iter: int
    :param indent_step: step for the next indentation level
    :type indent_step: int
    :return: formatted string
    """
    return PrettyStr(max_indent=max_indent, max_iter=max_iter, indent_step=indent_step)(
        src=src,
        indent=indent,
        no_indent_start=no_indent_start,
    )<|MERGE_RESOLUTION|>--- conflicted
+++ resolved
@@ -248,11 +248,7 @@
     Designed for usage as __repr__ and __str__ replacement on complex objects
     """
 
-<<<<<<< HEAD
-    __slots__ = ("__max_indent", "__max_iter", "__indent_step")
-=======
-    __slots__ = ("__indent_step", "__max_indent")
->>>>>>> 247049f7
+    __slots__ = ("__indent_step", "__max_indent", "__max_iter")
 
     def __init__(self, max_indent: int = 20, max_iter: int = 20, indent_step: int = 4) -> None:
         """Pretty Formatter.
