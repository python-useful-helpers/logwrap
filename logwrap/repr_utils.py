--- conflicted
+++ resolved
@@ -566,7 +566,6 @@
         """
         next_indent: int = self.next_indent(indent)
         buf: list[str] = []
-<<<<<<< HEAD
 
         for idx, elem in enumerate(src, start=1):
             buf.append("\n")
@@ -577,16 +576,6 @@
                 break
 
             buf.append(",")
-=======
-        for elem in src:
-            buf.extend(
-                (
-                    "\n",
-                    self.process_element(src=elem, indent=next_indent),
-                    ",",
-                )
-            )
->>>>>>> e823834c
         return "".join(buf)
 
     def _repr_rich(
